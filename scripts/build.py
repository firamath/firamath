--- conflicted
+++ resolved
@@ -5,72 +5,6 @@
 import functools
 import multiprocessing
 import os
-<<<<<<< HEAD
-import platform
-
-import fontforge as ff
-
-import math_table
-
-# Even on Windows, we should use `/` for paths, otherwise font generation will raise an error.
-PWD             = os.getcwd()
-SFD_PATH        = PWD + "/src"
-FEATURE_PATH    = PWD + "/src/features"
-OTF_PATH        = PWD + "/release/fonts"
-TEST_PATH       = PWD + "/test"
-DOCS_PATH       = PWD + "/docs"
-SCRIPTS_PATH    = PWD + "/scripts"
-FAMILY_NAME     = "FiraMath"
-TEST_FILE_NAME  = "basic"
-TEST_FILE_NAME  = "arrows"
-DOCS_FILE_NAMES = ["firamath-demo", "firamath-specimen", "firamath-technical-report"]
-WEIGHT_LIST     = ["Thin", "UltraLight", "ExtraLight", "Light", "Book", "Regular",
-                   "Medium", "SemiBold", "Bold", "ExtraBold", "Heavy", "Ultra"]
-# WEIGHT_LIST     = ["Thin", "Regular", "Ultra"]
-# WEIGHT_LIST     = ["Ultra"]
-
-
-if not os.path.exists(OTF_PATH):
-    os.makedirs(OTF_PATH)
-
-def generate_fonts(hint_flag, font_ext=".otf"):
-    print("FontForge version: " + ff.version())
-    print("Python version: "+ platform.python_version())
-    print("Platform: " + platform.platform() + "\n")
-    for weight in WEIGHT_LIST:
-        font_name    = FAMILY_NAME + "-" + weight
-        sfd_file     = SFD_PATH + "/" + font_name + ".sfd"
-        feature_file = FEATURE_PATH + "/" + font_name + ".fea"
-        otf_file     = OTF_PATH + "/" + font_name + font_ext
-        _generate_font(font_name, sfd_file, feature_file, otf_file, hint_flag)
-
-
-def _generate_font(font_name, sfd_file, feature_file, otf_file, hint_flag):
-    font = ff.open(sfd_file)
-    if hint_flag:
-        # The following procedures are very slow.
-        # We will not turn on them for local test.
-        font.selection.all()
-        font.autoHint()
-        font.removeOverlap()
-        font.round()
-        font.selection.none()
-    font.mergeFeature(feature_file)
-    math_table.add_math_table(font)
-    font.generate(otf_file, flags=("opentype", "round"))
-    font.close()
-    print(datetime.datetime.now().strftime('[%Y-%m-%d %H:%M:%S.%f]')
-          + " '" + font_name + "' " + "generated.")
-
-
-def check_fonts():
-    for weight in WEIGHT_LIST:
-        font_name = FAMILY_NAME + "-" + weight
-        otf_file  = os.path.join(OTF_PATH, font_name + ".otf")
-        print("\n" + font_name)
-        if os.path.isfile(otf_file):
-            font = ff.open(otf_file)
-=======
 import sys
 import time
 
@@ -400,7 +334,6 @@
             result.append(abs(round(advance)))
         if plus_1:
             return [i + 1 for i in result]
->>>>>>> ff1c483e
         else:
             return result
 
